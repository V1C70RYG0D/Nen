--- conflicted
+++ resolved
@@ -17,18 +17,11 @@
 idl-build = ["anchor-lang/idl-build", "anchor-spl/idl-build"]
 
 [dependencies]
-<<<<<<< HEAD
-anchor-lang = { workspace = true }
-
-[target.bpfel-unknown-unknown.dependencies]
-getrandom = { version = "0.2", features = ["custom"] }
-=======
-anchor-lang = "0.30.1"
-anchor-spl = "0.30.1"
+anchor-lang = "0.31.1"
+anchor-spl = "0.31.1"
 spl-token = "4.0.0"
 
 [dev-dependencies]
-anchor-client = "0.30.1"
+anchor-client = "0.31.1"
 solana-sdk = "1.17.0"
-tokio = { version = "1.0", features = ["macros"] }
->>>>>>> c5c0f1ff
+tokio = { version = "1.0", features = ["macros"] }