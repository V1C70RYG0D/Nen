use anchor_lang::prelude::*;

<<<<<<< HEAD
// Aligned with Anchor.toml [programs.devnet].nen_betting
declare_id!("34RNydfkFZmhvUupbW1qHBG5LmASc6zeS3tuUsw6PwC5");
=======
declare_id!("C8uJ3ABMU87GjcB8moR1jiiAgYnFUDR17DBfiQE4eUcz");
>>>>>>> c5c0f1ff

#[program]
pub mod nen_betting {
    use super::*;

    pub fn create_betting_account(ctx: Context<CreateBettingAccount>) -> Result<()> {
        let betting_account = &mut ctx.accounts.betting_account;
<<<<<<< HEAD
        betting_account.owner = ctx.accounts.user.key();
=======
        let user = ctx.accounts.user.key();
        let current_time = Clock::get()?.unix_timestamp;
        
        betting_account.user = user;
>>>>>>> c5c0f1ff
        betting_account.balance = 0;
        betting_account.total_deposited = 0;
        betting_account.total_withdrawn = 0;
        betting_account.locked_funds = 0;
        betting_account.last_activity = Clock::get()?.unix_timestamp;
        betting_account.last_withdrawal = 0; // No previous withdrawals
        betting_account.withdrawal_count = 0;
<<<<<<< HEAD
        
=======
        betting_account.created_at = current_time;
        betting_account.last_updated = current_time;
        betting_account.last_withdrawal_time = 0; // User Story 2a: Initialize withdrawal timestamp
        betting_account.bump = ctx.bumps.betting_account;

        // Update platform stats
        let platform = &mut ctx.accounts.betting_platform;
        platform.total_users += 1;

>>>>>>> c5c0f1ff
        emit!(BettingAccountCreated {
            user: ctx.accounts.user.key(),
            account: betting_account.key(),
            timestamp: Clock::get()?.unix_timestamp,
        });
        
        Ok(())
    }

<<<<<<< HEAD
    pub fn deposit_sol(ctx: Context<DepositSol>, amount: u64) -> Result<()> {
        require!(amount >= 100_000_000, ErrorCode::DepositTooSmall); // Min 0.1 SOL
        require!(amount <= 100_000_000_000, ErrorCode::DepositTooLarge); // Max 100 SOL
=======
    /// Deposit SOL into betting account (User Story 2: Real SOL transfer)
    pub fn deposit_sol(
        ctx: Context<DepositSol>,
        amount: u64,
    ) -> Result<()> {
        let platform = &ctx.accounts.betting_platform;
        
        // Validate deposit amount (User Story 2: Enforce minimum deposit 0.1 SOL)
        require!(amount >= platform.minimum_deposit, BettingError::BelowMinimumDeposit);
        require!(amount <= platform.maximum_deposit, BettingError::AboveMaximumDeposit);
        require!(!platform.is_paused, BettingError::PlatformPaused);
>>>>>>> c5c0f1ff

        // Transfer SOL from user to betting account
        let transfer_instruction = anchor_lang::system_program::Transfer {
            from: ctx.accounts.user.to_account_info(),
            to: ctx.accounts.betting_account.to_account_info(),
        };
        let cpi_ctx = CpiContext::new(
            ctx.accounts.system_program.to_account_info(),
            transfer_instruction,
        );
<<<<<<< HEAD
        anchor_lang::system_program::transfer(cpi_ctx, amount)?;
=======
        
        system_program::transfer(transfer_ctx, amount)?;

        let betting_account = &mut ctx.accounts.betting_account;
        
        // Update user's on-chain balance record (User Story 2 requirement)
        let previous_balance = betting_account.balance;
        betting_account.balance += amount;
        betting_account.total_deposited += amount;
        betting_account.deposit_count += 1;
        betting_account.last_updated = Clock::get()?.unix_timestamp;
>>>>>>> c5c0f1ff

        // Update betting account balance
        let betting_account = &mut ctx.accounts.betting_account;
        betting_account.balance = betting_account.balance.checked_add(amount).unwrap();
        betting_account.total_deposited = betting_account.total_deposited.checked_add(amount).unwrap();
        betting_account.last_activity = Clock::get()?.unix_timestamp;

        emit!(SolDeposited {
            user: ctx.accounts.user.key(),
            account: betting_account.key(),
            amount,
            new_balance: betting_account.balance,
            timestamp: Clock::get()?.unix_timestamp,
        });

        Ok(())
    }

<<<<<<< HEAD
    /// User Story 2a: Withdraw SOL from betting account
    /// Implements the core on-chain requirements:
    /// - Validate against locked funds on devnet PDA
    /// - Transfer real SOL from PDA to wallet via devnet transaction
    /// - Enforce cooldown using devnet timestamps
    /// - Emit withdrawal event; update real balance records on devnet
    pub fn withdraw_sol(ctx: Context<WithdrawSol>, amount: u64) -> Result<()> {
        require!(amount > 0, ErrorCode::WithdrawalAmountInvalid);
        require!(amount >= 10_000_000, ErrorCode::WithdrawalTooSmall); // Min 0.01 SOL
=======
    /// Withdraw SOL from betting account (User Story 2a)
    pub fn withdraw_sol(
        ctx: Context<WithdrawSol>,
        amount: u64,
    ) -> Result<()> {
        let platform = &ctx.accounts.betting_platform;
>>>>>>> c5c0f1ff
        
        let current_time = Clock::get()?.unix_timestamp;
        
<<<<<<< HEAD
        // User Story 2a: Enforce 24-hour cooldown for security
        const COOLDOWN_SECONDS: i64 = 24 * 60 * 60; // 24 hours
        if ctx.accounts.betting_account.last_withdrawal > 0 {
            let time_since_last_withdrawal = current_time - ctx.accounts.betting_account.last_withdrawal;
            require!(
                time_since_last_withdrawal >= COOLDOWN_SECONDS,
                ErrorCode::WithdrawalCooldownActive
            );
        }
        
        // Validate against locked funds - User Story 2a requirement
        let available_balance = ctx.accounts.betting_account.balance.checked_sub(ctx.accounts.betting_account.locked_funds)
            .ok_or(ErrorCode::InsufficientAvailableBalance)?;
        
        require!(amount <= available_balance, ErrorCode::InsufficientAvailableBalance);
        
        // Transfer SOL from betting account PDA to user wallet
        // PDAs with data cannot use system_program::transfer, so we manually adjust lamports
        let betting_account_info = ctx.accounts.betting_account.to_account_info();
=======
        let betting_account = &mut ctx.accounts.betting_account;
        let current_time = Clock::get()?.unix_timestamp;
        
        // User Story 2a: Enforce 24-hour cooldown using devnet timestamps
        let cooldown_period = 24 * 60 * 60; // 24 hours in seconds
        if betting_account.withdrawal_count > 0 && 
           current_time - betting_account.last_withdrawal_time < cooldown_period {
            let remaining_time = cooldown_period - (current_time - betting_account.last_withdrawal_time);
            msg!("24-hour cooldown active. Remaining time: {} seconds", remaining_time);
            return Err(BettingError::WithdrawalCooldownActive.into());
        }
        
        // User Story 2a: Validate against locked funds on devnet PDA
        let available_balance = betting_account.balance - betting_account.locked_balance;
        require!(amount <= available_balance, BettingError::InsufficientBalance);

        // User Story 2a: Transfer real SOL from PDA to wallet via devnet transaction
        let betting_account_info = betting_account.to_account_info();
>>>>>>> c5c0f1ff
        let user_info = ctx.accounts.user.to_account_info();
        
        // Validate PDA has enough lamports for withdrawal plus rent
        let rent = Rent::get()?;
        let required_rent = rent.minimum_balance(betting_account_info.data_len());
        let account_lamports = betting_account_info.lamports();
        
        require!(
            account_lamports >= amount + required_rent, 
            ErrorCode::InsufficientAccountLamports
        );
        
        // Manually transfer lamports from PDA to user
        **betting_account_info.try_borrow_mut_lamports()? -= amount;
        **user_info.try_borrow_mut_lamports()? += amount;
<<<<<<< HEAD
        
        // Now update betting account balances and counters
        let betting_account = &mut ctx.accounts.betting_account;
        betting_account.balance = betting_account.balance.checked_sub(amount).unwrap();
        betting_account.total_withdrawn = betting_account.total_withdrawn.checked_add(amount).unwrap();
        betting_account.withdrawal_count = betting_account.withdrawal_count.checked_add(1).unwrap();
        betting_account.last_withdrawal = current_time;
        betting_account.last_activity = current_time;
        
        // User Story 2a: Emit withdrawal event for tracking, verifiable on devnet
        emit!(SolWithdrawn {
=======

        // Update balance records with real devnet timestamps
        let previous_balance = betting_account.balance;
        betting_account.balance -= amount;
        betting_account.total_withdrawn += amount;
        betting_account.withdrawal_count += 1;
        betting_account.last_updated = current_time;
        betting_account.last_withdrawal_time = current_time; // User Story 2a: Track withdrawal time

        // Update platform statistics
        let platform = &mut ctx.accounts.betting_platform;
        platform.total_withdrawals += amount;

        // User Story 2a: Emit withdrawal event; update real balance records on devnet
        emit!(WithdrawalCompleted {
>>>>>>> c5c0f1ff
            user: ctx.accounts.user.key(),
            account: betting_account.key(),
            amount,
            new_balance: betting_account.balance,
<<<<<<< HEAD
            available_balance: betting_account.balance - betting_account.locked_funds,
=======
            transaction_count: betting_account.withdrawal_count,
>>>>>>> c5c0f1ff
            timestamp: current_time,
        });
        
        Ok(())
    }

    /// Lock funds for active bets - prevents withdrawal of funds in active wagers
    pub fn lock_funds(ctx: Context<LockFunds>, amount: u64) -> Result<()> {
        let betting_account = &mut ctx.accounts.betting_account;
        
        require!(amount > 0, ErrorCode::LockAmountInvalid);
        let available_balance = betting_account.balance.checked_sub(betting_account.locked_funds)
            .ok_or(ErrorCode::InsufficientAvailableBalance)?;
        require!(amount <= available_balance, ErrorCode::InsufficientAvailableBalance);
        
        betting_account.locked_funds = betting_account.locked_funds.checked_add(amount).unwrap();
        betting_account.last_activity = Clock::get()?.unix_timestamp;
        
        emit!(FundsLocked {
            user: ctx.accounts.user.key(),
            account: betting_account.key(),
            amount,
            total_locked: betting_account.locked_funds,
            timestamp: Clock::get()?.unix_timestamp,
        });
        
        Ok(())
    }

    /// Unlock funds after bet settlement
    pub fn unlock_funds(ctx: Context<UnlockFunds>, amount: u64) -> Result<()> {
        let betting_account = &mut ctx.accounts.betting_account;
        
        require!(amount > 0, ErrorCode::UnlockAmountInvalid);
        require!(amount <= betting_account.locked_funds, ErrorCode::UnlockAmountExceedsLocked);
        
        betting_account.locked_funds = betting_account.locked_funds.checked_sub(amount).unwrap();
        betting_account.last_activity = Clock::get()?.unix_timestamp;
        
        emit!(FundsUnlocked {
            user: ctx.accounts.user.key(),
            account: betting_account.key(),
            amount,
            total_locked: betting_account.locked_funds,
            timestamp: Clock::get()?.unix_timestamp,
        });
        
        Ok(())
    }
}

#[derive(Accounts)]
pub struct CreateBettingAccount<'info> {
    #[account(
        init,
        payer = user,
        space = 8 + 32 + 8 + 8 + 8 + 8 + 8 + 8 + 8, // Account discriminator + Pubkey + 6 u64 + 2 i64
        seeds = [b"betting-account", user.key().as_ref()],
        bump
    )]
    pub betting_account: Account<'info, BettingAccount>,
    #[account(mut)]
    pub user: Signer<'info>,
    pub system_program: Program<'info, System>,
}

#[derive(Accounts)]
pub struct DepositSol<'info> {
    #[account(
        mut,
        seeds = [b"betting-account", user.key().as_ref()],
        bump
    )]
    pub betting_account: Account<'info, BettingAccount>,
    #[account(mut)]
    pub user: Signer<'info>,
    pub system_program: Program<'info, System>,
}

/// User Story 2a: Withdraw SOL account context
#[derive(Accounts)]
pub struct WithdrawSol<'info> {
    #[account(
        mut,
        seeds = [b"betting-account", user.key().as_ref()],
        bump,
        constraint = betting_account.owner == user.key() @ ErrorCode::UnauthorizedWithdrawal
    )]
    pub betting_account: Account<'info, BettingAccount>,
    #[account(mut)]
    pub user: Signer<'info>,
    pub system_program: Program<'info, System>,
}

#[derive(Accounts)]
pub struct LockFunds<'info> {
    #[account(
        mut,
        seeds = [b"betting-account", user.key().as_ref()],
        bump,
        constraint = betting_account.owner == user.key() @ ErrorCode::UnauthorizedLock
    )]
    pub betting_account: Account<'info, BettingAccount>,
    #[account(mut)]
    pub user: Signer<'info>,
}

#[derive(Accounts)]
pub struct UnlockFunds<'info> {
    #[account(
        mut,
        seeds = [b"betting-account", user.key().as_ref()],
        bump,
        constraint = betting_account.owner == user.key() @ ErrorCode::UnauthorizedUnlock
    )]
    pub betting_account: Account<'info, BettingAccount>,
    #[account(mut)]
    pub user: Signer<'info>,
}

#[account]
pub struct BettingAccount {
<<<<<<< HEAD
    pub owner: Pubkey,
    pub balance: u64,
    pub total_deposited: u64,
    pub total_withdrawn: u64,
    pub locked_funds: u64,
    pub last_activity: i64,
    /// User Story 2a: Track last withdrawal timestamp for 24-hour cooldown
    pub last_withdrawal: i64,
    pub withdrawal_count: u64,
=======
    pub user: Pubkey,              // Owner of this betting account
    pub balance: u64,              // Current SOL balance in lamports
    pub total_deposited: u64,      // Lifetime deposits
    pub total_withdrawn: u64,      // Lifetime withdrawals
    pub locked_balance: u64,       // Funds locked in active bets
    pub deposit_count: u32,        // Number of deposits made
    pub withdrawal_count: u32,     // Number of withdrawals made
    pub created_at: i64,           // Account creation timestamp
    pub last_updated: i64,         // Last transaction timestamp
    pub last_withdrawal_time: i64, // Last withdrawal timestamp for cooldown (User Story 2a)
    pub bump: u8,                  // PDA bump seed
}

// ==========================================
// EVENTS (User Story 2: Emit deposit event for tracking)
// ==========================================

#[event]
pub struct BettingPlatformInitialized {
    pub admin: Pubkey,
    pub minimum_deposit: u64,
    pub maximum_deposit: u64,
    pub platform_fee_bps: u16,
    pub timestamp: i64,
>>>>>>> c5c0f1ff
}

#[event]
pub struct BettingAccountCreated {
    pub user: Pubkey,
    pub account: Pubkey,
    pub timestamp: i64,
}

#[event]
pub struct SolDeposited {
    pub user: Pubkey,
    pub account: Pubkey,
    pub amount: u64,
    pub new_balance: u64,
    pub timestamp: i64,
}

/// User Story 2a: SOL withdrawal event for tracking, verifiable on devnet
#[event]
pub struct SolWithdrawn {
    pub user: Pubkey,
    pub account: Pubkey,
    pub amount: u64,
    pub new_balance: u64,
    pub available_balance: u64,
    pub timestamp: i64,
}

#[event]
pub struct FundsLocked {
    pub user: Pubkey,
    pub account: Pubkey,
    pub amount: u64,
    pub total_locked: u64,
    pub timestamp: i64,
}

#[event]
pub struct FundsUnlocked {
    pub user: Pubkey,
    pub account: Pubkey,
    pub amount: u64,
    pub total_locked: u64,
    pub timestamp: i64,
}

#[error_code]
<<<<<<< HEAD
pub enum ErrorCode {
    #[msg("Deposit amount too small (minimum 0.1 SOL)")]
    DepositTooSmall,
    #[msg("Deposit amount too large (maximum 100 SOL)")]
    DepositTooLarge,
    // User Story 2a: Withdrawal error codes
    #[msg("Withdrawal amount must be greater than 0")]
    WithdrawalAmountInvalid,
    #[msg("Withdrawal amount too small (minimum 0.01 SOL)")]
    WithdrawalTooSmall,
    #[msg("Insufficient available balance (funds may be locked in active bets)")]
    InsufficientAvailableBalance,
    #[msg("Withdrawal cooldown active - must wait 24 hours between withdrawals")]
    WithdrawalCooldownActive,
    #[msg("Unauthorized withdrawal attempt")]
    UnauthorizedWithdrawal,
    #[msg("Insufficient lamports in account for withdrawal plus rent")]
    InsufficientAccountLamports,
    #[msg("Lock amount must be greater than 0")]
    LockAmountInvalid,
    #[msg("Unauthorized lock attempt")]
    UnauthorizedLock,
    #[msg("Unlock amount must be greater than 0")]
    UnlockAmountInvalid,
    #[msg("Unlock amount exceeds locked funds")]
    UnlockAmountExceedsLocked,
    #[msg("Unauthorized unlock attempt")]
    UnauthorizedUnlock,
=======
pub enum BettingError {
    #[msg("Invalid minimum deposit amount")]
    InvalidMinimumDeposit,
    
    #[msg("Invalid maximum deposit amount")]
    InvalidMaximumDeposit,
    
    #[msg("Invalid fee percentage")]
    InvalidFeePercentage,
    
    #[msg("Deposit amount below minimum required")]
    BelowMinimumDeposit,
    
    #[msg("Deposit amount above maximum allowed")]
    AboveMaximumDeposit,
    
    #[msg("Platform is currently paused")]
    PlatformPaused,
    
    #[msg("Invalid withdrawal amount")]
    InvalidWithdrawalAmount,
    
    #[msg("Insufficient balance for this operation")]
    InsufficientBalance,
    
    #[msg("Insufficient locked funds for this operation")]
    InsufficientLockedFunds,
    
    #[msg("24-hour withdrawal cooldown is active")]
    WithdrawalCooldownActive,
    
    #[msg("Unauthorized access")]
    Unauthorized,
>>>>>>> c5c0f1ff
}<|MERGE_RESOLUTION|>--- conflicted
+++ resolved
@@ -1,11 +1,6 @@
 use anchor_lang::prelude::*;
 
-<<<<<<< HEAD
-// Aligned with Anchor.toml [programs.devnet].nen_betting
-declare_id!("34RNydfkFZmhvUupbW1qHBG5LmASc6zeS3tuUsw6PwC5");
-=======
 declare_id!("C8uJ3ABMU87GjcB8moR1jiiAgYnFUDR17DBfiQE4eUcz");
->>>>>>> c5c0f1ff
 
 #[program]
 pub mod nen_betting {
@@ -13,62 +8,40 @@
 
     pub fn create_betting_account(ctx: Context<CreateBettingAccount>) -> Result<()> {
         let betting_account = &mut ctx.accounts.betting_account;
-<<<<<<< HEAD
-        betting_account.owner = ctx.accounts.user.key();
-=======
         let user = ctx.accounts.user.key();
         let current_time = Clock::get()?.unix_timestamp;
         
         betting_account.user = user;
->>>>>>> c5c0f1ff
         betting_account.balance = 0;
         betting_account.total_deposited = 0;
         betting_account.total_withdrawn = 0;
-        betting_account.locked_funds = 0;
-        betting_account.last_activity = Clock::get()?.unix_timestamp;
-        betting_account.last_withdrawal = 0; // No previous withdrawals
+        betting_account.locked_balance = 0;
+        betting_account.deposit_count = 0;
         betting_account.withdrawal_count = 0;
-<<<<<<< HEAD
-        
-=======
         betting_account.created_at = current_time;
         betting_account.last_updated = current_time;
         betting_account.last_withdrawal_time = 0; // User Story 2a: Initialize withdrawal timestamp
         betting_account.bump = ctx.bumps.betting_account;
 
-        // Update platform stats
-        let platform = &mut ctx.accounts.betting_platform;
-        platform.total_users += 1;
-
->>>>>>> c5c0f1ff
         emit!(BettingAccountCreated {
-            user: ctx.accounts.user.key(),
-            account: betting_account.key(),
-            timestamp: Clock::get()?.unix_timestamp,
-        });
-        
-        Ok(())
-    }
-
-<<<<<<< HEAD
-    pub fn deposit_sol(ctx: Context<DepositSol>, amount: u64) -> Result<()> {
-        require!(amount >= 100_000_000, ErrorCode::DepositTooSmall); // Min 0.1 SOL
-        require!(amount <= 100_000_000_000, ErrorCode::DepositTooLarge); // Max 100 SOL
-=======
+            user,
+            pda_address: betting_account.key(),
+            timestamp: current_time,
+        });
+        
+        Ok(())
+    }
+
     /// Deposit SOL into betting account (User Story 2: Real SOL transfer)
     pub fn deposit_sol(
         ctx: Context<DepositSol>,
         amount: u64,
     ) -> Result<()> {
-        let platform = &ctx.accounts.betting_platform;
-        
         // Validate deposit amount (User Story 2: Enforce minimum deposit 0.1 SOL)
-        require!(amount >= platform.minimum_deposit, BettingError::BelowMinimumDeposit);
-        require!(amount <= platform.maximum_deposit, BettingError::AboveMaximumDeposit);
-        require!(!platform.is_paused, BettingError::PlatformPaused);
->>>>>>> c5c0f1ff
-
-        // Transfer SOL from user to betting account
+        require!(amount >= 100_000_000, BettingError::BelowMinimumDeposit); // 0.1 SOL
+        require!(amount <= 100_000_000_000, BettingError::AboveMaximumDeposit); // 100 SOL
+
+        // Transfer SOL from user wallet to betting PDA (User Story 2: Real transfer)
         let transfer_instruction = anchor_lang::system_program::Transfer {
             from: ctx.accounts.user.to_account_info(),
             to: ctx.accounts.betting_account.to_account_info(),
@@ -77,11 +50,7 @@
             ctx.accounts.system_program.to_account_info(),
             transfer_instruction,
         );
-<<<<<<< HEAD
         anchor_lang::system_program::transfer(cpi_ctx, amount)?;
-=======
-        
-        system_program::transfer(transfer_ctx, amount)?;
 
         let betting_account = &mut ctx.accounts.betting_account;
         
@@ -91,67 +60,28 @@
         betting_account.total_deposited += amount;
         betting_account.deposit_count += 1;
         betting_account.last_updated = Clock::get()?.unix_timestamp;
->>>>>>> c5c0f1ff
-
-        // Update betting account balance
-        let betting_account = &mut ctx.accounts.betting_account;
-        betting_account.balance = betting_account.balance.checked_add(amount).unwrap();
-        betting_account.total_deposited = betting_account.total_deposited.checked_add(amount).unwrap();
-        betting_account.last_activity = Clock::get()?.unix_timestamp;
-
-        emit!(SolDeposited {
+
+        // Emit deposit event for tracking (User Story 2 requirement)
+        emit!(DepositCompleted {
             user: ctx.accounts.user.key(),
-            account: betting_account.key(),
+            pda_address: betting_account.key(),
             amount,
+            previous_balance,
             new_balance: betting_account.balance,
+            transaction_count: betting_account.deposit_count,
             timestamp: Clock::get()?.unix_timestamp,
         });
 
         Ok(())
     }
 
-<<<<<<< HEAD
-    /// User Story 2a: Withdraw SOL from betting account
-    /// Implements the core on-chain requirements:
-    /// - Validate against locked funds on devnet PDA
-    /// - Transfer real SOL from PDA to wallet via devnet transaction
-    /// - Enforce cooldown using devnet timestamps
-    /// - Emit withdrawal event; update real balance records on devnet
-    pub fn withdraw_sol(ctx: Context<WithdrawSol>, amount: u64) -> Result<()> {
-        require!(amount > 0, ErrorCode::WithdrawalAmountInvalid);
-        require!(amount >= 10_000_000, ErrorCode::WithdrawalTooSmall); // Min 0.01 SOL
-=======
     /// Withdraw SOL from betting account (User Story 2a)
     pub fn withdraw_sol(
         ctx: Context<WithdrawSol>,
         amount: u64,
     ) -> Result<()> {
-        let platform = &ctx.accounts.betting_platform;
->>>>>>> c5c0f1ff
-        
-        let current_time = Clock::get()?.unix_timestamp;
-        
-<<<<<<< HEAD
-        // User Story 2a: Enforce 24-hour cooldown for security
-        const COOLDOWN_SECONDS: i64 = 24 * 60 * 60; // 24 hours
-        if ctx.accounts.betting_account.last_withdrawal > 0 {
-            let time_since_last_withdrawal = current_time - ctx.accounts.betting_account.last_withdrawal;
-            require!(
-                time_since_last_withdrawal >= COOLDOWN_SECONDS,
-                ErrorCode::WithdrawalCooldownActive
-            );
-        }
-        
-        // Validate against locked funds - User Story 2a requirement
-        let available_balance = ctx.accounts.betting_account.balance.checked_sub(ctx.accounts.betting_account.locked_funds)
-            .ok_or(ErrorCode::InsufficientAvailableBalance)?;
-        
-        require!(amount <= available_balance, ErrorCode::InsufficientAvailableBalance);
-        
-        // Transfer SOL from betting account PDA to user wallet
-        // PDAs with data cannot use system_program::transfer, so we manually adjust lamports
-        let betting_account_info = ctx.accounts.betting_account.to_account_info();
-=======
+        require!(amount > 0, BettingError::InvalidWithdrawalAmount);
+        
         let betting_account = &mut ctx.accounts.betting_account;
         let current_time = Clock::get()?.unix_timestamp;
         
@@ -170,7 +100,6 @@
 
         // User Story 2a: Transfer real SOL from PDA to wallet via devnet transaction
         let betting_account_info = betting_account.to_account_info();
->>>>>>> c5c0f1ff
         let user_info = ctx.accounts.user.to_account_info();
         
         // Validate PDA has enough lamports for withdrawal plus rent
@@ -180,25 +109,12 @@
         
         require!(
             account_lamports >= amount + required_rent, 
-            ErrorCode::InsufficientAccountLamports
+            BettingError::InsufficientBalance
         );
         
         // Manually transfer lamports from PDA to user
         **betting_account_info.try_borrow_mut_lamports()? -= amount;
         **user_info.try_borrow_mut_lamports()? += amount;
-<<<<<<< HEAD
-        
-        // Now update betting account balances and counters
-        let betting_account = &mut ctx.accounts.betting_account;
-        betting_account.balance = betting_account.balance.checked_sub(amount).unwrap();
-        betting_account.total_withdrawn = betting_account.total_withdrawn.checked_add(amount).unwrap();
-        betting_account.withdrawal_count = betting_account.withdrawal_count.checked_add(1).unwrap();
-        betting_account.last_withdrawal = current_time;
-        betting_account.last_activity = current_time;
-        
-        // User Story 2a: Emit withdrawal event for tracking, verifiable on devnet
-        emit!(SolWithdrawn {
-=======
 
         // Update balance records with real devnet timestamps
         let previous_balance = betting_account.balance;
@@ -208,80 +124,73 @@
         betting_account.last_updated = current_time;
         betting_account.last_withdrawal_time = current_time; // User Story 2a: Track withdrawal time
 
-        // Update platform statistics
-        let platform = &mut ctx.accounts.betting_platform;
-        platform.total_withdrawals += amount;
-
         // User Story 2a: Emit withdrawal event; update real balance records on devnet
         emit!(WithdrawalCompleted {
->>>>>>> c5c0f1ff
             user: ctx.accounts.user.key(),
-            account: betting_account.key(),
+            pda_address: betting_account.key(),
             amount,
+            previous_balance,
             new_balance: betting_account.balance,
-<<<<<<< HEAD
-            available_balance: betting_account.balance - betting_account.locked_funds,
-=======
             transaction_count: betting_account.withdrawal_count,
->>>>>>> c5c0f1ff
             timestamp: current_time,
         });
-        
-        Ok(())
-    }
-
-    /// Lock funds for active bets - prevents withdrawal of funds in active wagers
+
+        Ok(())
+    }
+
     pub fn lock_funds(ctx: Context<LockFunds>, amount: u64) -> Result<()> {
-        let betting_account = &mut ctx.accounts.betting_account;
-        
-        require!(amount > 0, ErrorCode::LockAmountInvalid);
-        let available_balance = betting_account.balance.checked_sub(betting_account.locked_funds)
-            .ok_or(ErrorCode::InsufficientAvailableBalance)?;
-        require!(amount <= available_balance, ErrorCode::InsufficientAvailableBalance);
-        
-        betting_account.locked_funds = betting_account.locked_funds.checked_add(amount).unwrap();
-        betting_account.last_activity = Clock::get()?.unix_timestamp;
+        require!(amount > 0, BettingError::InvalidWithdrawalAmount);
+        
+        let betting_account = &mut ctx.accounts.betting_account;
+        let available_balance = betting_account.balance - betting_account.locked_balance;
+        require!(amount <= available_balance, BettingError::InsufficientBalance);
+        
+        betting_account.locked_balance += amount;
+        betting_account.last_updated = Clock::get()?.unix_timestamp;
         
         emit!(FundsLocked {
             user: ctx.accounts.user.key(),
             account: betting_account.key(),
             amount,
-            total_locked: betting_account.locked_funds,
+            total_locked: betting_account.locked_balance,
             timestamp: Clock::get()?.unix_timestamp,
         });
         
         Ok(())
     }
 
-    /// Unlock funds after bet settlement
     pub fn unlock_funds(ctx: Context<UnlockFunds>, amount: u64) -> Result<()> {
-        let betting_account = &mut ctx.accounts.betting_account;
-        
-        require!(amount > 0, ErrorCode::UnlockAmountInvalid);
-        require!(amount <= betting_account.locked_funds, ErrorCode::UnlockAmountExceedsLocked);
-        
-        betting_account.locked_funds = betting_account.locked_funds.checked_sub(amount).unwrap();
-        betting_account.last_activity = Clock::get()?.unix_timestamp;
+        require!(amount > 0, BettingError::InvalidWithdrawalAmount);
+        
+        let betting_account = &mut ctx.accounts.betting_account;
+        require!(amount <= betting_account.locked_balance, BettingError::InsufficientLockedFunds);
+        
+        betting_account.locked_balance -= amount;
+        betting_account.last_updated = Clock::get()?.unix_timestamp;
         
         emit!(FundsUnlocked {
             user: ctx.accounts.user.key(),
             account: betting_account.key(),
             amount,
-            total_locked: betting_account.locked_funds,
+            total_locked: betting_account.locked_balance,
             timestamp: Clock::get()?.unix_timestamp,
         });
         
         Ok(())
     }
 }
+
+// ==========================================
+// ACCOUNT CONTEXTS
+// ==========================================
 
 #[derive(Accounts)]
 pub struct CreateBettingAccount<'info> {
     #[account(
         init,
         payer = user,
-        space = 8 + 32 + 8 + 8 + 8 + 8 + 8 + 8 + 8, // Account discriminator + Pubkey + 6 u64 + 2 i64
-        seeds = [b"betting-account", user.key().as_ref()],
+        space = 8 + 32 + 8 + 8 + 8 + 8 + 4 + 4 + 8 + 8 + 8 + 1, // discriminator + user + balances + counts + timestamps + bump
+        seeds = [b"betting_account", user.key().as_ref()],
         bump
     )]
     pub betting_account: Account<'info, BettingAccount>,
@@ -294,8 +203,8 @@
 pub struct DepositSol<'info> {
     #[account(
         mut,
-        seeds = [b"betting-account", user.key().as_ref()],
-        bump
+        seeds = [b"betting_account", user.key().as_ref()],
+        bump = betting_account.bump
     )]
     pub betting_account: Account<'info, BettingAccount>,
     #[account(mut)]
@@ -308,26 +217,24 @@
 pub struct WithdrawSol<'info> {
     #[account(
         mut,
-        seeds = [b"betting-account", user.key().as_ref()],
-        bump,
-        constraint = betting_account.owner == user.key() @ ErrorCode::UnauthorizedWithdrawal
+        seeds = [b"betting_account", user.key().as_ref()],
+        bump = betting_account.bump,
+        has_one = user
     )]
     pub betting_account: Account<'info, BettingAccount>,
     #[account(mut)]
     pub user: Signer<'info>,
-    pub system_program: Program<'info, System>,
 }
 
 #[derive(Accounts)]
 pub struct LockFunds<'info> {
     #[account(
         mut,
-        seeds = [b"betting-account", user.key().as_ref()],
-        bump,
-        constraint = betting_account.owner == user.key() @ ErrorCode::UnauthorizedLock
-    )]
-    pub betting_account: Account<'info, BettingAccount>,
-    #[account(mut)]
+        seeds = [b"betting_account", user.key().as_ref()],
+        bump = betting_account.bump,
+        has_one = user
+    )]
+    pub betting_account: Account<'info, BettingAccount>,
     pub user: Signer<'info>,
 }
 
@@ -335,28 +242,20 @@
 pub struct UnlockFunds<'info> {
     #[account(
         mut,
-        seeds = [b"betting-account", user.key().as_ref()],
-        bump,
-        constraint = betting_account.owner == user.key() @ ErrorCode::UnauthorizedUnlock
-    )]
-    pub betting_account: Account<'info, BettingAccount>,
-    #[account(mut)]
-    pub user: Signer<'info>,
-}
+        seeds = [b"betting_account", user.key().as_ref()],
+        bump = betting_account.bump,
+        has_one = user
+    )]
+    pub betting_account: Account<'info, BettingAccount>,
+    pub user: Signer<'info>,
+}
+
+// ==========================================
+// ACCOUNT STRUCTURES  
+// ==========================================
 
 #[account]
 pub struct BettingAccount {
-<<<<<<< HEAD
-    pub owner: Pubkey,
-    pub balance: u64,
-    pub total_deposited: u64,
-    pub total_withdrawn: u64,
-    pub locked_funds: u64,
-    pub last_activity: i64,
-    /// User Story 2a: Track last withdrawal timestamp for 24-hour cooldown
-    pub last_withdrawal: i64,
-    pub withdrawal_count: u64,
-=======
     pub user: Pubkey,              // Owner of this betting account
     pub balance: u64,              // Current SOL balance in lamports
     pub total_deposited: u64,      // Lifetime deposits
@@ -375,39 +274,31 @@
 // ==========================================
 
 #[event]
-pub struct BettingPlatformInitialized {
-    pub admin: Pubkey,
-    pub minimum_deposit: u64,
-    pub maximum_deposit: u64,
-    pub platform_fee_bps: u16,
-    pub timestamp: i64,
->>>>>>> c5c0f1ff
-}
-
-#[event]
 pub struct BettingAccountCreated {
     pub user: Pubkey,
-    pub account: Pubkey,
-    pub timestamp: i64,
-}
-
-#[event]
-pub struct SolDeposited {
-    pub user: Pubkey,
-    pub account: Pubkey,
+    pub pda_address: Pubkey,
+    pub timestamp: i64,
+}
+
+#[event]
+pub struct DepositCompleted {
+    pub user: Pubkey,
+    pub pda_address: Pubkey,
     pub amount: u64,
+    pub previous_balance: u64,
     pub new_balance: u64,
-    pub timestamp: i64,
-}
-
-/// User Story 2a: SOL withdrawal event for tracking, verifiable on devnet
-#[event]
-pub struct SolWithdrawn {
-    pub user: Pubkey,
-    pub account: Pubkey,
+    pub transaction_count: u32,
+    pub timestamp: i64,
+}
+
+#[event]
+pub struct WithdrawalCompleted {
+    pub user: Pubkey,
+    pub pda_address: Pubkey,
     pub amount: u64,
+    pub previous_balance: u64,
     pub new_balance: u64,
-    pub available_balance: u64,
+    pub transaction_count: u32,
     pub timestamp: i64,
 }
 
@@ -429,56 +320,18 @@
     pub timestamp: i64,
 }
 
+// ==========================================
+// ERROR CODES
+// ==========================================
+
 #[error_code]
-<<<<<<< HEAD
-pub enum ErrorCode {
-    #[msg("Deposit amount too small (minimum 0.1 SOL)")]
-    DepositTooSmall,
-    #[msg("Deposit amount too large (maximum 100 SOL)")]
-    DepositTooLarge,
-    // User Story 2a: Withdrawal error codes
-    #[msg("Withdrawal amount must be greater than 0")]
-    WithdrawalAmountInvalid,
-    #[msg("Withdrawal amount too small (minimum 0.01 SOL)")]
-    WithdrawalTooSmall,
-    #[msg("Insufficient available balance (funds may be locked in active bets)")]
-    InsufficientAvailableBalance,
-    #[msg("Withdrawal cooldown active - must wait 24 hours between withdrawals")]
-    WithdrawalCooldownActive,
-    #[msg("Unauthorized withdrawal attempt")]
-    UnauthorizedWithdrawal,
-    #[msg("Insufficient lamports in account for withdrawal plus rent")]
-    InsufficientAccountLamports,
-    #[msg("Lock amount must be greater than 0")]
-    LockAmountInvalid,
-    #[msg("Unauthorized lock attempt")]
-    UnauthorizedLock,
-    #[msg("Unlock amount must be greater than 0")]
-    UnlockAmountInvalid,
-    #[msg("Unlock amount exceeds locked funds")]
-    UnlockAmountExceedsLocked,
-    #[msg("Unauthorized unlock attempt")]
-    UnauthorizedUnlock,
-=======
 pub enum BettingError {
-    #[msg("Invalid minimum deposit amount")]
-    InvalidMinimumDeposit,
-    
-    #[msg("Invalid maximum deposit amount")]
-    InvalidMaximumDeposit,
-    
-    #[msg("Invalid fee percentage")]
-    InvalidFeePercentage,
-    
     #[msg("Deposit amount below minimum required")]
     BelowMinimumDeposit,
     
     #[msg("Deposit amount above maximum allowed")]
     AboveMaximumDeposit,
     
-    #[msg("Platform is currently paused")]
-    PlatformPaused,
-    
     #[msg("Invalid withdrawal amount")]
     InvalidWithdrawalAmount,
     
@@ -493,5 +346,4 @@
     
     #[msg("Unauthorized access")]
     Unauthorized,
->>>>>>> c5c0f1ff
 }