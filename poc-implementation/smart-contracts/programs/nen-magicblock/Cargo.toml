--- conflicted
+++ resolved
@@ -1,4 +1,3 @@
-<<<<<<< HEAD
 [package]
 name = "nen-magicblock"
 version = "0.1.0"
@@ -23,39 +22,6 @@
 
 [dev-dependencies]
 tokio = { version = "1.0", features = ["macros", "rt", "rt-multi-thread"] }
-solana-sdk = "2.0.0"
-solana-program-test = "2.0.0"
-solana-logger = "2.0.0"
-anyhow = "1.0"
-rand = "0.8"
-serde_json = "1.0"
-env_logger = "0.10"
-test-log = "0.2"
-=======
-[package]
-name = "nen-magicblock"
-version = "0.1.0"
-description = "MagicBlock integration for real-time Gungi gameplay"
-edition = "2021"
-
-[lib]
-crate-type = ["cdylib", "lib"]
-name = "nen_magicblock"
-
-[features]
-no-entrypoint = []
-no-idl = []
-no-log-ix-name = []
-cpi = ["no-entrypoint"]
-default = []
-
-[dependencies]
-anchor-lang = { version = "0.30.1", features = ["init-if-needed"] }
-anchor-spl = "0.30.1"
-borsh = "0.10.3"
-
-[dev-dependencies]
-tokio = { version = "1.0", features = ["macros", "rt", "rt-multi-thread"] }
 solana-sdk = "1.17.0"
 solana-program-test = "1.17.0"
 solana-logger = "1.17.0"
@@ -63,5 +29,4 @@
 rand = "0.8"
 serde_json = "1.0"
 env_logger = "0.10"
-test-log = "0.2"
->>>>>>> c5c0f1ff
+test-log = "0.2"